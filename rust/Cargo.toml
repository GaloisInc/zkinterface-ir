[package]
<<<<<<< HEAD
name = "sieve_ir_zki"
version = "0.1.0"
=======
name = "zki"
version = "0.1.1"
>>>>>>> 00e71175
authors = ["Aurélien Nicolas <aurel@qed-it.com>"]
license = "MIT"
build = "build.rs"
edition = '2018'
description = "An implementation of SIEVE IR"
homepage = "https://github.mit.edu/sieve-all/zkinterface-sieve"
repository = "https://github.mit.edu/sieve-all/zkinterface-sieve/tree/master/rust"
keywords = ["zero-knowledge", "zkproof", "cryptography"]

[features]
# Whether to regenerate code from sieve_ir.fbs. Requires the Flatbuffers compiler.
fbs = []

[dependencies]
flatbuffers = "0.5.0"
serde = { version = "1.0.111", features = ["derive"] }
serde_json = "1.0.53"
serde_yaml = "0.8.13"
structopt = "0.3.17"
num-bigint = "0.3.0"
num-traits = "0.2.12"
colored = "2.0.0"
regex = "1"
zkinterface = "1.3.2"

[build-dependencies]
regex = "1"<|MERGE_RESOLUTION|>--- conflicted
+++ resolved
@@ -1,11 +1,6 @@
 [package]
-<<<<<<< HEAD
 name = "sieve_ir_zki"
-version = "0.1.0"
-=======
-name = "zki"
 version = "0.1.1"
->>>>>>> 00e71175
 authors = ["Aurélien Nicolas <aurel@qed-it.com>"]
 license = "MIT"
 build = "build.rs"
