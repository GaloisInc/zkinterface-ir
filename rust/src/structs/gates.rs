--- conflicted
+++ resolved
@@ -5,9 +5,8 @@
 use std::error::Error;
 
 use super::wire::{build_wire, build_wires_vector, from_id, from_ids_vector};
-use super::value::{try_from_values_vector, build_values_vector};
 use crate::sieve_ir_generated::sieve_ir as g;
-use crate::sieve_ir_generated::sieve_ir::{GateSet as gs, Wire};
+use crate::sieve_ir_generated::sieve_ir::GateSet as gs;
 use crate::{Value, WireId};
 
 #[derive(Clone, Debug, Eq, PartialEq, Hash, Deserialize, Serialize)]
@@ -43,17 +42,12 @@
     /// Function Gate for generic custom gates
     /// Function(name, output_count, input_count, instance_count, witness_count, directives).
     Function(String, usize, usize, usize, usize, Vec<Gate>),
-<<<<<<< HEAD
     /// GateCall(name, output_wires, input_wires)
     GateCall(String, Vec<WireId>, Vec<WireId>),
     /// GateAnonCall(output_wires, input_wires, instance_count, witness_count, directives)
     GateAnonCall(Vec<WireId>, Vec<WireId>, usize, usize, Vec<Gate>),
-=======
-    /// Call(name, output_wires, input_wires, first_local_wire)
-    Call(String, Vec<WireId>, Vec<WireId>, WireId),
     /// GateSwitch(condition, output_wires, cases, subcircuits)
     Switch(WireId, Vec<WireId>, Vec<Value>, Vec<Vec<Gate>>),
->>>>>>> 10577e3c
 }
 
 use Gate::*;
