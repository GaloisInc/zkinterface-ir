--- conflicted
+++ resolved
@@ -1,10 +1,10 @@
-use super::build_gates::NO_OUTPUT;
-use crate::{Gate, Header, Instance, Relation, Sink, WireId, Witness};
+use std::mem::take;
 
 pub use super::build_gates::BuildGate;
+use super::build_gates::NO_OUTPUT;
 use crate::producers::sink::MemorySink;
 use crate::structs::value::Value;
-use std::mem::take;
+use crate::{Gate, Header, Instance, Relation, Sink, WireId, Witness};
 
 /// MessageBuilder builds messages gate by gate.
 /// Flush completed messages to a Sink.
@@ -113,41 +113,8 @@
         id
     }
 
-<<<<<<< HEAD
-    /// push_gate pushes a gate to the gates array, the gate's input and output wires must be pre-allocated
-
-    fn push_gate(&mut self, allocated_gate: Gate) {
-        self.gates.push(allocated_gate);
-    }
-
-    /// create_gate_with_output ataches the specified wire_id as an output to the gate and pushed
-    /// it into the gates array
-    ///
-    /// # Panics
-    ///
-    /// output id for the given gate is not zero.
-
-    fn push_gate_with_output(&mut self, non_allocated_gate: &Gate, output_id: WireId) {
-        assert_eq!(non_allocated_gate.get_output_wire_id().unwrap(), 0, "output wire must be 0 for a non allocated gate");
-
-        match non_allocated_gate {
-            Constant(_, v) => self.push_gate(Constant(output_id, v.clone())),
-            Copy(_, w) => self.push_gate(Copy(output_id, w.clone())),
-            Add(_, w1, w2) => self.push_gate(Add(output_id, w1.clone(), w2.clone())),
-            Mul(_, w1, w2) => self.push_gate(Mul(output_id, w1.clone(), w2.clone())),
-            AddConstant(_, w, v) => self.push_gate(AddConstant(output_id, w.clone(), v.clone())),
-            MulConstant(_, w, v) => self.push_gate(MulConstant(output_id, w.clone(), v.clone())),
-            And(_, w1, w2) => self.push_gate(And(output_id, w1.clone(), w2.clone())),
-            Xor(_, w1, w2) => self.push_gate(Xor(output_id, w1.clone(), w2.clone())),
-            Not(_, w) => self.push_gate(Not(output_id, w.clone())),
-
-            AssertZero(_) => panic!("AssertZero has no output gate"),
-            Free(_, _) => panic!("Free has no output gate"),
-        }
-=======
     pub fn finish(self) -> S {
         self.msg_build.finish()
->>>>>>> 8310d89e
     }
 }
 
